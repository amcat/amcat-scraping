--- conflicted
+++ resolved
@@ -1,14 +1,9 @@
 """Keeps a tiny database for registering scrapers, their arguments and other useful info about them"""
 
-<<<<<<< HEAD
 import dbm, os, pprint, argparse, cPickle as pickle
 from importlib import import_module
-=======
-import dbm, pprint, argparse, os, cPickle as pickle
 
 PYTHONPATH = os.environ.get('PYTHONPATH')
-
->>>>>>> 817be54d
 
 class DB(object):
     def __init__(self):
