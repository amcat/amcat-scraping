--- conflicted
+++ resolved
@@ -23,13 +23,7 @@
         api_info = [(key,self.options[key]) for key in ['api_host','api_user','api_password']]
         misc_options = [('first_date',self.options['date']),('last_date',self.options['date'])]
         for classpath, info in self.db.items():
-<<<<<<< HEAD
-            log.info(classpath)
-            scraper = self._get_class(classpath)
-=======
             log.info("Running {}".format(classpath))
-
->>>>>>> 817be54d
             arguments = dict(info['arguments'].items() + api_info + misc_options)
             scraper = self._get_class(classpath)(**arguments)
             try: articles = scraper.run()
