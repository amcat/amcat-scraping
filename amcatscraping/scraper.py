--- conflicted
+++ resolved
@@ -25,11 +25,7 @@
 import logging
 import itertools
 
-<<<<<<< HEAD
-from typing import Iterable, List, Union
-=======
 from typing import Iterable, Sequence, List, Optional, Any, Union
->>>>>>> 5e405ebd
 
 from amcat.models import DateTimeEncoder
 from amcat.tools.toolkit import splitlist
